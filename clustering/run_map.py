import sys
import pathlib

import logging

import pandas as pd
import networkx as nx
import scipy as sp

from sklearn.metrics import confusion_matrix
from sklearn.pipeline import Pipeline
from matplotlib.backends.backend_agg import FigureCanvasAgg as FigureCanvas
from matplotlib.figure import Figure

from clustering.transformation import tfsom, fcs, pregating
from clustering.collection import CaseCollection, CaseView


GROUPS = [
    "CLL", "PL", "FL", "HCL", "LPL", "MBL", "MCL", "MZL", "normal"
    # "CLL", "MCL", "MBL", "normal"
]


def configure_print_logging(rootname="clustering"):
    """Configure default logging for visual output to stdout."""
    rootlogger = logging.getLogger(rootname)
    rootlogger.setLevel(logging.INFO)
    formatter = logging.Formatter()
    handler = logging.StreamHandler()
    handler.setLevel(logging.DEBUG)
    handler.setFormatter(formatter)
    rootlogger.addHandler(handler)


def simple_run(data, gridsize=10):
    """Very simple SOM run for tensorflow testing."""
    # only use data from the second tube
    tubedata = data.get_tube(2)

    marker_list = reference.columns

    def data_generator():
        for tdata in tubedata.data:
            lmddata = tdata.data[marker_list]
            yield lmddata

<<<<<<< HEAD
=======
    # print(reference)

>>>>>>> 22fc33a9
    model = tfsom.TFSom(
        m=gridsize,
        n=gridsize,
        dim=len(marker_list),
        batch_size=1,
        max_epochs=5,
        initialization_method="random",
        checkpoint_dir='checkpoints',
        summary_dir='summaries'
    )
<<<<<<< HEAD
    model.train(data_generator, num_inputs=len(tubedata.data))
=======

    print(len(tubedata.data))

    model.train(data_generator, num_inputs=len(tubedata.data), tensorboard=True)
>>>>>>> 22fc33a9

    weights = model.output_weights

    tdata = tubedata.data[0].data[marker_list]

    print(model.map_to_histogram_distribution(tdata).shape)
    # weights.to_csv("somweights.csv")


def case_to_map(path, data, references, gridsize=10):
    """Transform cases to map representation of their data."""

    for tube in [1, 2]:
        tubedata = data.get_tube(tube)

        reference = references[tube]

        model = tfsom.SOMNodes(
            m=gridsize, n=gridsize, dim=reference.shape[0],
            batch_size=1,
            max_epochs=50,
            initialization_method="reference", reference=reference,
            counts=True
        )

        for case in tubedata.data:
            print(f"Transforming {case.parent.id}")
            filename = f"{case.parent.id}_t{tube}.csv"

            filepath = path / filename

            tubeweights = model.fit_transform(case.data[reference.columns])
            tubeweights.to_csv(filepath)


def generate_reference(path, data, gridsize=10):
    """Create and save consensus som maps."""

    for tube in [1, 2]:
        tubedata = data.get_tube(tube)
        marker_list = tubedata.data[0].markers
        model = tfsom.TFSom(
            m=gridsize,
            n=gridsize,
            dim=len(marker_list),
            batch_size=5,
            max_epochs=50,
            initialization_method="random",
        )

        def generate_data():
            for tcase in tubedata.data:
                data = tcase.data[marker_list]
                yield data

        model.train(generate_data, num_inputs=len(tubedata.data))
        weights = model.output_weights

        path.mkdir(parents=True, exist_ok=True)
        df_weights = pd.DataFrame(weights, columns=marker_list)
        df_weights.to_csv(path / f"t{tube}_s{gridsize}.csv")


def main():
    gridsize = 30
    generate_reference = False

    configure_print_logging()

    cases = CaseCollection(inputpath="s3://mll-flowdata/CLL-9F", tubes=[1, 2])

    # generate consensus reference and exit
    if generate_reference:
        with open("labels.txt") as fobj:
            selected = [l.strip() for l in fobj]

        reference_cases = cases.create_view(labels=selected)
        print(len(reference_cases.data))

        refpath = pathlib.Path("sommaps/reference")
        generate_reference(refpath, reference_cases, gridsize=gridsize)

        return

    reference_weights = {
        t: pd.read_csv(f"sommaps/reference/t{t}_s{gridsize}.csv", index_col=0)
        for t in [1, 2]
    }

    mappath = pathlib.Path(f"sommaps/huge_s{gridsize}_counts")
    mappath.mkdir(parents=True, exist_ok=True)

    with open("trans_labels.txt") as fobj:
        ref_trans = [l.strip() for l in fobj]

    transdata = cases.create_view(num=100, groups=GROUPS, labels=ref_trans)

    metadata = pd.DataFrame({
        "label": [c.id for c in transdata.data],
        "group": [c.group for c in transdata.data],
    })
    metadata.to_csv(f"{mappath}.csv")
    case_to_map(mappath, transdata, reference_weights, gridsize=gridsize)


if __name__ == "__main__":
    # main()
    cases = (CaseCollection(inputpath="s3://mll-flowdata/CLL-9F", tubes=[1, 2]))
    data = cases.create_view(num=10)
    simple_run(data = data)<|MERGE_RESOLUTION|>--- conflicted
+++ resolved
@@ -45,11 +45,6 @@
             lmddata = tdata.data[marker_list]
             yield lmddata
 
-<<<<<<< HEAD
-=======
-    # print(reference)
-
->>>>>>> 22fc33a9
     model = tfsom.TFSom(
         m=gridsize,
         n=gridsize,
@@ -60,14 +55,9 @@
         checkpoint_dir='checkpoints',
         summary_dir='summaries'
     )
-<<<<<<< HEAD
-    model.train(data_generator, num_inputs=len(tubedata.data))
-=======
-
-    print(len(tubedata.data))
-
-    model.train(data_generator, num_inputs=len(tubedata.data), tensorboard=True)
->>>>>>> 22fc33a9
+    model.train(
+        data_generator, num_inputs=len(tubedata.data), tensorboard=True
+    )
 
     weights = model.output_weights
 
